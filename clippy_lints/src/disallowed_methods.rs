--- conflicted
+++ resolved
@@ -85,16 +85,6 @@
             },
             _ => return,
         };
-<<<<<<< HEAD
-        if let Some(&index) = self.disallowed.get(&id) {
-            let conf = &self.conf_disallowed[index];
-            let msg = format!("use of a disallowed method `{}`", conf.path());
-            span_lint_and_then(cx, DISALLOWED_METHODS, span, msg, |diag| {
-                if let Some(reason) = conf.reason() {
-                    diag.note(reason);
-                }
-            });
-=======
         if let Some(&(path, reason)) = self.disallowed.get(&id) {
             span_lint_and_then(
                 cx,
@@ -107,7 +97,6 @@
                     }
                 },
             );
->>>>>>> df0cb6c5
         }
     }
 }