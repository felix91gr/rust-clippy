--- conflicted
+++ resolved
@@ -33,11 +33,7 @@
     1,76,0 { PTR_FROM_REF, OPTION_RESULT_INSPECT }
     1,75,0 { OPTION_AS_SLICE }
     1,74,0 { REPR_RUST, IO_ERROR_OTHER }
-<<<<<<< HEAD
-    1,73,0 { MANUAL_DIV_CEIL }
-=======
     1,73,0 { DIV_CEIL }
->>>>>>> f2feb0f1
     1,71,0 { TUPLE_ARRAY_CONVERSIONS, BUILD_HASHER_HASH_ONE }
     1,70,0 { OPTION_RESULT_IS_VARIANT_AND, BINARY_HEAP_RETAIN }
     1,68,0 { PATH_MAIN_SEPARATOR_STR }
@@ -113,11 +109,7 @@
             let start = cx.last_node_with_lint_attrs;
             if let Some(msrv_attr) = once(start)
                 .chain(cx.tcx.hir_parent_id_iter(start))
-<<<<<<< HEAD
                 .find_map(|id| parse_attrs(cx.tcx.sess, cx.tcx.hir_attrs(id)))
-=======
-                .find_map(|id| parse_attrs(cx.tcx.sess, cx.tcx.hir().attrs(id)))
->>>>>>> f2feb0f1
             {
                 return Some(msrv_attr);
             }
