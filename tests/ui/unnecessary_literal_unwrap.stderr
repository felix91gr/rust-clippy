error: used `unwrap()` on `Some` value
  --> $DIR/unnecessary_literal_unwrap.rs:12:16
   |
LL |     let _val = Some(1).unwrap();
   |                ^^^^^^^^^^^^^^^^
   |
   = note: `-D clippy::unnecessary-literal-unwrap` implied by `-D warnings`
help: remove the `Some` and `unwrap()`
   |
LL -     let _val = Some(1).unwrap();
LL +     let _val = 1;
   |

error: used `expect()` on `Some` value
  --> $DIR/unnecessary_literal_unwrap.rs:13:16
   |
LL |     let _val = Some(1).expect("this never happens");
   |                ^^^^^^^^^^^^^^^^^^^^^^^^^^^^^^^^^^^^
   |
help: remove the `Some` and `expect()`
   |
LL -     let _val = Some(1).expect("this never happens");
LL +     let _val = 1;
   |

error: used `unwrap()` on `Some` value
  --> $DIR/unnecessary_literal_unwrap.rs:15:5
   |
LL |     Some(1).unwrap();
   |     ^^^^^^^^^^^^^^^^
   |
help: remove the `Some` and `unwrap()`
   |
LL -     Some(1).unwrap();
LL +     1;
   |

error: used `expect()` on `Some` value
  --> $DIR/unnecessary_literal_unwrap.rs:16:5
   |
LL |     Some(1).expect("this never happens");
   |     ^^^^^^^^^^^^^^^^^^^^^^^^^^^^^^^^^^^^
   |
help: remove the `Some` and `expect()`
   |
LL -     Some(1).expect("this never happens");
LL +     1;
   |

error: used `unwrap()` on `None` value
  --> $DIR/unnecessary_literal_unwrap.rs:21:16
   |
LL |     let _val = None::<()>.unwrap();
   |                ^^^^^^^^^^^^^^^^^^^ help: remove the `None` and `unwrap()`: `panic!()`

error: used `expect()` on `None` value
  --> $DIR/unnecessary_literal_unwrap.rs:22:16
   |
LL |     let _val = None::<()>.expect("this always happens");
   |                ^^^^^^^^^^^^^^^^^^^^^^^^^^^^^^^^^^^^^^^^
   |
help: remove the `None` and `expect()`
   |
LL |     let _val = panic!("this always happens");
   |                ~~~~~~~                     ~

error: used `unwrap_or_default()` on `None` value
  --> $DIR/unnecessary_literal_unwrap.rs:23:24
   |
LL |     let _val: String = None.unwrap_or_default();
   |                        ^^^^^^^^^^^^^^^^^^^^^^^^ help: remove the `None` and `unwrap_or_default()`: `String::default()`

error: used `unwrap_or()` on `None` value
  --> $DIR/unnecessary_literal_unwrap.rs:24:21
   |
LL |     let _val: u16 = None.unwrap_or(234);
   |                     ^^^^^^^^^^^^^^^^^^^
   |
help: remove the `None` and `unwrap_or()`
   |
LL -     let _val: u16 = None.unwrap_or(234);
LL +     let _val: u16 = 234;
   |

error: used `unwrap_or_else()` on `None` value
  --> $DIR/unnecessary_literal_unwrap.rs:25:21
   |
LL |     let _val: u16 = None.unwrap_or_else(|| 234);
   |                     ^^^^^^^^^^^^^^^^^^^^^^^^^^^
   |
help: remove the `None` and `unwrap_or_else()`
   |
LL -     let _val: u16 = None.unwrap_or_else(|| 234);
LL +     let _val: u16 = 234;
   |

error: used `unwrap_or_else()` on `None` value
  --> $DIR/unnecessary_literal_unwrap.rs:26:21
   |
LL |     let _val: u16 = None.unwrap_or_else(|| { 234 });
   |                     ^^^^^^^^^^^^^^^^^^^^^^^^^^^^^^^
   |
help: remove the `None` and `unwrap_or_else()`
   |
LL -     let _val: u16 = None.unwrap_or_else(|| { 234 });
LL +     let _val: u16 = { 234 };
   |

error: used `unwrap_or_else()` on `None` value
  --> $DIR/unnecessary_literal_unwrap.rs:27:21
   |
LL |     let _val: u16 = None.unwrap_or_else(|| -> u16 { 234 });
   |                     ^^^^^^^^^^^^^^^^^^^^^^^^^^^^^^^^^^^^^^
   |
help: remove the `None` and `unwrap_or_else()`
   |
LL -     let _val: u16 = None.unwrap_or_else(|| -> u16 { 234 });
LL +     let _val: u16 =  { 234 };
   |

error: used `unwrap()` on `None` value
  --> $DIR/unnecessary_literal_unwrap.rs:29:5
   |
LL |     None::<()>.unwrap();
   |     ^^^^^^^^^^^^^^^^^^^ help: remove the `None` and `unwrap()`: `panic!()`

error: used `expect()` on `None` value
  --> $DIR/unnecessary_literal_unwrap.rs:30:5
   |
LL |     None::<()>.expect("this always happens");
   |     ^^^^^^^^^^^^^^^^^^^^^^^^^^^^^^^^^^^^^^^^
   |
help: remove the `None` and `expect()`
   |
LL |     panic!("this always happens");
   |     ~~~~~~~                     ~

error: used `unwrap_or_default()` on `None` value
  --> $DIR/unnecessary_literal_unwrap.rs:31:5
   |
LL |     None::<String>.unwrap_or_default();
   |     ^^^^^^^^^^^^^^^^^^^^^^^^^^^^^^^^^^ help: remove the `None` and `unwrap_or_default()`: `String::default()`

error: used `unwrap_or()` on `None` value
  --> $DIR/unnecessary_literal_unwrap.rs:32:5
   |
LL |     None::<u16>.unwrap_or(234);
   |     ^^^^^^^^^^^^^^^^^^^^^^^^^^
   |
help: remove the `None` and `unwrap_or()`
   |
LL -     None::<u16>.unwrap_or(234);
LL +     234;
   |

error: used `unwrap_or_else()` on `None` value
  --> $DIR/unnecessary_literal_unwrap.rs:33:5
   |
LL |     None::<u16>.unwrap_or_else(|| 234);
   |     ^^^^^^^^^^^^^^^^^^^^^^^^^^^^^^^^^^
   |
help: remove the `None` and `unwrap_or_else()`
   |
LL -     None::<u16>.unwrap_or_else(|| 234);
LL +     234;
   |

error: used `unwrap_or_else()` on `None` value
  --> $DIR/unnecessary_literal_unwrap.rs:34:5
   |
LL |     None::<u16>.unwrap_or_else(|| { 234 });
   |     ^^^^^^^^^^^^^^^^^^^^^^^^^^^^^^^^^^^^^^
   |
help: remove the `None` and `unwrap_or_else()`
   |
LL -     None::<u16>.unwrap_or_else(|| { 234 });
LL +     { 234 };
   |

error: used `unwrap_or_else()` on `None` value
  --> $DIR/unnecessary_literal_unwrap.rs:35:5
   |
LL |     None::<u16>.unwrap_or_else(|| -> u16 { 234 });
   |     ^^^^^^^^^^^^^^^^^^^^^^^^^^^^^^^^^^^^^^^^^^^^^
   |
help: remove the `None` and `unwrap_or_else()`
   |
LL -     None::<u16>.unwrap_or_else(|| -> u16 { 234 });
LL +      { 234 };
   |

error: used `unwrap()` on `Ok` value
  --> $DIR/unnecessary_literal_unwrap.rs:39:16
   |
LL |     let _val = Ok::<_, ()>(1).unwrap();
   |                ^^^^^^^^^^^^^^^^^^^^^^^
   |
help: remove the `Ok` and `unwrap()`
   |
LL -     let _val = Ok::<_, ()>(1).unwrap();
LL +     let _val = 1;
   |

error: used `expect()` on `Ok` value
  --> $DIR/unnecessary_literal_unwrap.rs:40:16
   |
LL |     let _val = Ok::<_, ()>(1).expect("this never happens");
   |                ^^^^^^^^^^^^^^^^^^^^^^^^^^^^^^^^^^^^^^^^^^^
   |
help: remove the `Ok` and `expect()`
   |
LL -     let _val = Ok::<_, ()>(1).expect("this never happens");
LL +     let _val = 1;
   |

error: used `unwrap_err()` on `Ok` value
  --> $DIR/unnecessary_literal_unwrap.rs:41:16
   |
LL |     let _val = Ok::<_, ()>(1).unwrap_err();
   |                ^^^^^^^^^^^^^^^^^^^^^^^^^^^
   |
help: remove the `Ok` and `unwrap_err()`
   |
LL |     let _val = panic!("{:?}", 1);
   |                ~~~~~~~~~~~~~~  ~

error: used `expect_err()` on `Ok` value
  --> $DIR/unnecessary_literal_unwrap.rs:42:16
   |
LL |     let _val = Ok::<_, ()>(1).expect_err("this always happens");
   |                ^^^^^^^^^^^^^^^^^^^^^^^^^^^^^^^^^^^^^^^^^^^^^^^^
   |
help: remove the `Ok` and `expect_err()`
   |
LL |     let _val = panic!("{1}: {:?}", 1, "this always happens");
   |                ~~~~~~~~~~~~~~~~~~~  ~

error: used `unwrap()` on `Ok` value
  --> $DIR/unnecessary_literal_unwrap.rs:44:5
   |
LL |     Ok::<_, ()>(1).unwrap();
   |     ^^^^^^^^^^^^^^^^^^^^^^^
   |
help: remove the `Ok` and `unwrap()`
   |
LL -     Ok::<_, ()>(1).unwrap();
LL +     1;
   |

error: used `expect()` on `Ok` value
  --> $DIR/unnecessary_literal_unwrap.rs:45:5
   |
LL |     Ok::<_, ()>(1).expect("this never happens");
   |     ^^^^^^^^^^^^^^^^^^^^^^^^^^^^^^^^^^^^^^^^^^^
   |
help: remove the `Ok` and `expect()`
   |
LL -     Ok::<_, ()>(1).expect("this never happens");
LL +     1;
   |

error: used `unwrap_err()` on `Ok` value
  --> $DIR/unnecessary_literal_unwrap.rs:46:5
   |
LL |     Ok::<_, ()>(1).unwrap_err();
   |     ^^^^^^^^^^^^^^^^^^^^^^^^^^^
   |
help: remove the `Ok` and `unwrap_err()`
   |
LL |     panic!("{:?}", 1);
   |     ~~~~~~~~~~~~~~  ~

error: used `expect_err()` on `Ok` value
  --> $DIR/unnecessary_literal_unwrap.rs:47:5
   |
LL |     Ok::<_, ()>(1).expect_err("this always happens");
   |     ^^^^^^^^^^^^^^^^^^^^^^^^^^^^^^^^^^^^^^^^^^^^^^^^
   |
help: remove the `Ok` and `expect_err()`
   |
LL |     panic!("{1}: {:?}", 1, "this always happens");
   |     ~~~~~~~~~~~~~~~~~~~  ~

error: used `unwrap_err()` on `Err` value
  --> $DIR/unnecessary_literal_unwrap.rs:51:16
   |
LL |     let _val = Err::<(), _>(1).unwrap_err();
   |                ^^^^^^^^^^^^^^^^^^^^^^^^^^^^
   |
help: remove the `Err` and `unwrap_err()`
   |
LL -     let _val = Err::<(), _>(1).unwrap_err();
LL +     let _val = 1;
   |

error: used `expect_err()` on `Err` value
  --> $DIR/unnecessary_literal_unwrap.rs:52:16
   |
LL |     let _val = Err::<(), _>(1).expect_err("this never happens");
   |                ^^^^^^^^^^^^^^^^^^^^^^^^^^^^^^^^^^^^^^^^^^^^^^^^
   |
help: remove the `Err` and `expect_err()`
   |
LL -     let _val = Err::<(), _>(1).expect_err("this never happens");
LL +     let _val = 1;
   |

error: used `unwrap()` on `Err` value
  --> $DIR/unnecessary_literal_unwrap.rs:53:16
   |
LL |     let _val = Err::<(), _>(1).unwrap();
   |                ^^^^^^^^^^^^^^^^^^^^^^^^
   |
help: remove the `Err` and `unwrap()`
   |
LL |     let _val = panic!("{:?}", 1);
   |                ~~~~~~~~~~~~~~  ~

error: used `expect()` on `Err` value
  --> $DIR/unnecessary_literal_unwrap.rs:54:16
   |
LL |     let _val = Err::<(), _>(1).expect("this always happens");
   |                ^^^^^^^^^^^^^^^^^^^^^^^^^^^^^^^^^^^^^^^^^^^^^
   |
help: remove the `Err` and `expect()`
   |
LL |     let _val = panic!("{1}: {:?}", 1, "this always happens");
   |                ~~~~~~~~~~~~~~~~~~~  ~

error: used `unwrap_err()` on `Err` value
  --> $DIR/unnecessary_literal_unwrap.rs:56:5
   |
LL |     Err::<(), _>(1).unwrap_err();
   |     ^^^^^^^^^^^^^^^^^^^^^^^^^^^^
   |
help: remove the `Err` and `unwrap_err()`
   |
LL -     Err::<(), _>(1).unwrap_err();
LL +     1;
   |

error: used `expect_err()` on `Err` value
  --> $DIR/unnecessary_literal_unwrap.rs:57:5
   |
LL |     Err::<(), _>(1).expect_err("this never happens");
   |     ^^^^^^^^^^^^^^^^^^^^^^^^^^^^^^^^^^^^^^^^^^^^^^^^
   |
help: remove the `Err` and `expect_err()`
   |
LL -     Err::<(), _>(1).expect_err("this never happens");
LL +     1;
   |

error: used `unwrap()` on `Err` value
  --> $DIR/unnecessary_literal_unwrap.rs:58:5
   |
LL |     Err::<(), _>(1).unwrap();
   |     ^^^^^^^^^^^^^^^^^^^^^^^^
   |
help: remove the `Err` and `unwrap()`
   |
LL |     panic!("{:?}", 1);
   |     ~~~~~~~~~~~~~~  ~

error: used `expect()` on `Err` value
  --> $DIR/unnecessary_literal_unwrap.rs:59:5
   |
LL |     Err::<(), _>(1).expect("this always happens");
   |     ^^^^^^^^^^^^^^^^^^^^^^^^^^^^^^^^^^^^^^^^^^^^^
   |
help: remove the `Err` and `expect()`
   |
LL |     panic!("{1}: {:?}", 1, "this always happens");
   |     ~~~~~~~~~~~~~~~~~~~  ~

error: used `unwrap_or()` on `Some` value
  --> $DIR/unnecessary_literal_unwrap.rs:63:16
   |
LL |     let _val = Some(1).unwrap_or(2);
   |                ^^^^^^^^^^^^^^^^^^^^
   |
help: remove the `Some` and `unwrap_or()`
   |
LL -     let _val = Some(1).unwrap_or(2);
LL +     let _val = 1;
   |

error: used `unwrap_or_default()` on `Some` value
  --> $DIR/unnecessary_literal_unwrap.rs:64:16
   |
LL |     let _val = Some(1).unwrap_or_default();
   |                ^^^^^^^^^^^^^^^^^^^^^^^^^^^
   |
help: remove the `Some` and `unwrap_or_default()`
   |
LL -     let _val = Some(1).unwrap_or_default();
LL +     let _val = 1;
   |

error: used `unwrap_or_else()` on `Some` value
  --> $DIR/unnecessary_literal_unwrap.rs:65:16
   |
LL |     let _val = Some(1).unwrap_or_else(|| 2);
   |                ^^^^^^^^^^^^^^^^^^^^^^^^^^^^
   |
help: remove the `Some` and `unwrap_or_else()`
   |
LL -     let _val = Some(1).unwrap_or_else(|| 2);
LL +     let _val = 1;
   |

error: used `unwrap_or()` on `Some` value
  --> $DIR/unnecessary_literal_unwrap.rs:67:5
   |
LL |     Some(1).unwrap_or(2);
   |     ^^^^^^^^^^^^^^^^^^^^
   |
help: remove the `Some` and `unwrap_or()`
   |
LL -     Some(1).unwrap_or(2);
LL +     1;
   |

error: used `unwrap_or_default()` on `Some` value
  --> $DIR/unnecessary_literal_unwrap.rs:68:5
   |
LL |     Some(1).unwrap_or_default();
   |     ^^^^^^^^^^^^^^^^^^^^^^^^^^^
   |
help: remove the `Some` and `unwrap_or_default()`
   |
LL -     Some(1).unwrap_or_default();
LL +     1;
   |

error: used `unwrap_or_else()` on `Some` value
  --> $DIR/unnecessary_literal_unwrap.rs:69:5
   |
LL |     Some(1).unwrap_or_else(|| 2);
   |     ^^^^^^^^^^^^^^^^^^^^^^^^^^^^
   |
help: remove the `Some` and `unwrap_or_else()`
   |
LL -     Some(1).unwrap_or_else(|| 2);
LL +     1;
   |

error: used `unwrap_or()` on `Ok` value
  --> $DIR/unnecessary_literal_unwrap.rs:73:16
   |
LL |     let _val = Ok::<_, ()>(1).unwrap_or(2);
   |                ^^^^^^^^^^^^^^^^^^^^^^^^^^^
   |
help: remove the `Ok` and `unwrap_or()`
   |
LL -     let _val = Ok::<_, ()>(1).unwrap_or(2);
LL +     let _val = 1;
   |

error: used `unwrap_or_default()` on `Ok` value
  --> $DIR/unnecessary_literal_unwrap.rs:74:16
   |
LL |     let _val = Ok::<_, ()>(1).unwrap_or_default();
   |                ^^^^^^^^^^^^^^^^^^^^^^^^^^^^^^^^^^
   |
help: remove the `Ok` and `unwrap_or_default()`
   |
LL -     let _val = Ok::<_, ()>(1).unwrap_or_default();
LL +     let _val = 1;
   |

error: used `unwrap_or_else()` on `Ok` value
  --> $DIR/unnecessary_literal_unwrap.rs:75:16
   |
LL |     let _val = Ok::<_, ()>(1).unwrap_or_else(|_| 2);
   |                ^^^^^^^^^^^^^^^^^^^^^^^^^^^^^^^^^^^^
   |
help: remove the `Ok` and `unwrap_or_else()`
   |
LL -     let _val = Ok::<_, ()>(1).unwrap_or_else(|_| 2);
LL +     let _val = 1;
   |

error: used `unwrap_or()` on `Ok` value
  --> $DIR/unnecessary_literal_unwrap.rs:77:5
   |
LL |     Ok::<_, ()>(1).unwrap_or(2);
   |     ^^^^^^^^^^^^^^^^^^^^^^^^^^^
   |
help: remove the `Ok` and `unwrap_or()`
   |
LL -     Ok::<_, ()>(1).unwrap_or(2);
LL +     1;
   |

error: used `unwrap_or_default()` on `Ok` value
  --> $DIR/unnecessary_literal_unwrap.rs:78:5
   |
LL |     Ok::<_, ()>(1).unwrap_or_default();
   |     ^^^^^^^^^^^^^^^^^^^^^^^^^^^^^^^^^^
   |
help: remove the `Ok` and `unwrap_or_default()`
   |
LL -     Ok::<_, ()>(1).unwrap_or_default();
LL +     1;
   |

error: used `unwrap_or_else()` on `Ok` value
  --> $DIR/unnecessary_literal_unwrap.rs:79:5
   |
LL |     Ok::<_, ()>(1).unwrap_or_else(|_| 2);
   |     ^^^^^^^^^^^^^^^^^^^^^^^^^^^^^^^^^^^^
   |
help: remove the `Ok` and `unwrap_or_else()`
   |
LL -     Ok::<_, ()>(1).unwrap_or_else(|_| 2);
LL +     1;
   |

error: used `unwrap_unchecked()` on `Some` value
<<<<<<< HEAD
  --> $DIR/unnecessary_literal_unwrap.rs:82:22
=======
  --> $DIR/unnecessary_literal_unwrap.rs:93:22
>>>>>>> d3c5b488
   |
LL |     let _ = unsafe { Some(1).unwrap_unchecked() };
   |                      ^^^^^^^^^^^^^^^^^^^^^^^^^^
   |
help: remove the `Some` and `unwrap_unchecked()`
   |
LL -     let _ = unsafe { Some(1).unwrap_unchecked() };
LL +     let _ = 1;
   |

error: used `unwrap_unchecked()` on `Some` value
<<<<<<< HEAD
  --> $DIR/unnecessary_literal_unwrap.rs:83:22
=======
  --> $DIR/unnecessary_literal_unwrap.rs:94:22
>>>>>>> d3c5b488
   |
LL |     let _ = unsafe { Some(1).unwrap_unchecked() + *(&1 as *const i32) }; // needs to keep the unsafe block
   |                      ^^^^^^^^^^^^^^^^^^^^^^^^^^
   |
help: remove the `Some` and `unwrap_unchecked()`
   |
LL -     let _ = unsafe { Some(1).unwrap_unchecked() + *(&1 as *const i32) }; // needs to keep the unsafe block
LL +     let _ = unsafe { 1 + *(&1 as *const i32) }; // needs to keep the unsafe block
   |

error: used `unwrap_unchecked()` on `Some` value
<<<<<<< HEAD
  --> $DIR/unnecessary_literal_unwrap.rs:84:22
=======
  --> $DIR/unnecessary_literal_unwrap.rs:95:22
>>>>>>> d3c5b488
   |
LL |     let _ = unsafe { Some(1).unwrap_unchecked() } + 1;
   |                      ^^^^^^^^^^^^^^^^^^^^^^^^^^
   |
help: remove the `Some` and `unwrap_unchecked()`
   |
LL -     let _ = unsafe { Some(1).unwrap_unchecked() } + 1;
LL +     let _ = 1 + 1;
   |

error: used `unwrap_unchecked()` on `Ok` value
<<<<<<< HEAD
  --> $DIR/unnecessary_literal_unwrap.rs:85:22
=======
  --> $DIR/unnecessary_literal_unwrap.rs:96:22
>>>>>>> d3c5b488
   |
LL |     let _ = unsafe { Ok::<_, ()>(1).unwrap_unchecked() };
   |                      ^^^^^^^^^^^^^^^^^^^^^^^^^^^^^^^^^
   |
help: remove the `Ok` and `unwrap_unchecked()`
   |
LL -     let _ = unsafe { Ok::<_, ()>(1).unwrap_unchecked() };
LL +     let _ = 1;
   |

error: used `unwrap_unchecked()` on `Ok` value
<<<<<<< HEAD
  --> $DIR/unnecessary_literal_unwrap.rs:86:22
=======
  --> $DIR/unnecessary_literal_unwrap.rs:97:22
>>>>>>> d3c5b488
   |
LL |     let _ = unsafe { Ok::<_, ()>(1).unwrap_unchecked() + *(&1 as *const i32) };
   |                      ^^^^^^^^^^^^^^^^^^^^^^^^^^^^^^^^^
   |
help: remove the `Ok` and `unwrap_unchecked()`
   |
LL -     let _ = unsafe { Ok::<_, ()>(1).unwrap_unchecked() + *(&1 as *const i32) };
LL +     let _ = unsafe { 1 + *(&1 as *const i32) };
   |

error: used `unwrap_unchecked()` on `Ok` value
<<<<<<< HEAD
  --> $DIR/unnecessary_literal_unwrap.rs:87:22
=======
  --> $DIR/unnecessary_literal_unwrap.rs:98:22
>>>>>>> d3c5b488
   |
LL |     let _ = unsafe { Ok::<_, ()>(1).unwrap_unchecked() } + 1;
   |                      ^^^^^^^^^^^^^^^^^^^^^^^^^^^^^^^^^
   |
help: remove the `Ok` and `unwrap_unchecked()`
   |
LL -     let _ = unsafe { Ok::<_, ()>(1).unwrap_unchecked() } + 1;
LL +     let _ = 1 + 1;
   |

error: used `unwrap_err_unchecked()` on `Err` value
<<<<<<< HEAD
  --> $DIR/unnecessary_literal_unwrap.rs:88:22
=======
  --> $DIR/unnecessary_literal_unwrap.rs:99:22
>>>>>>> d3c5b488
   |
LL |     let _ = unsafe { Err::<(), i32>(123).unwrap_err_unchecked() };
   |                      ^^^^^^^^^^^^^^^^^^^^^^^^^^^^^^^^^^^^^^^^^^
   |
help: remove the `Err` and `unwrap_err_unchecked()`
   |
LL -     let _ = unsafe { Err::<(), i32>(123).unwrap_err_unchecked() };
LL +     let _ = 123;
   |

<<<<<<< HEAD
error: aborting due to 43 previous errors
=======
error: aborting due to 53 previous errors
>>>>>>> d3c5b488
<|MERGE_RESOLUTION|>--- conflicted
+++ resolved
@@ -518,11 +518,7 @@
    |
 
 error: used `unwrap_unchecked()` on `Some` value
-<<<<<<< HEAD
-  --> $DIR/unnecessary_literal_unwrap.rs:82:22
-=======
   --> $DIR/unnecessary_literal_unwrap.rs:93:22
->>>>>>> d3c5b488
    |
 LL |     let _ = unsafe { Some(1).unwrap_unchecked() };
    |                      ^^^^^^^^^^^^^^^^^^^^^^^^^^
@@ -534,11 +530,7 @@
    |
 
 error: used `unwrap_unchecked()` on `Some` value
-<<<<<<< HEAD
-  --> $DIR/unnecessary_literal_unwrap.rs:83:22
-=======
   --> $DIR/unnecessary_literal_unwrap.rs:94:22
->>>>>>> d3c5b488
    |
 LL |     let _ = unsafe { Some(1).unwrap_unchecked() + *(&1 as *const i32) }; // needs to keep the unsafe block
    |                      ^^^^^^^^^^^^^^^^^^^^^^^^^^
@@ -550,11 +542,7 @@
    |
 
 error: used `unwrap_unchecked()` on `Some` value
-<<<<<<< HEAD
-  --> $DIR/unnecessary_literal_unwrap.rs:84:22
-=======
   --> $DIR/unnecessary_literal_unwrap.rs:95:22
->>>>>>> d3c5b488
    |
 LL |     let _ = unsafe { Some(1).unwrap_unchecked() } + 1;
    |                      ^^^^^^^^^^^^^^^^^^^^^^^^^^
@@ -566,11 +554,7 @@
    |
 
 error: used `unwrap_unchecked()` on `Ok` value
-<<<<<<< HEAD
-  --> $DIR/unnecessary_literal_unwrap.rs:85:22
-=======
   --> $DIR/unnecessary_literal_unwrap.rs:96:22
->>>>>>> d3c5b488
    |
 LL |     let _ = unsafe { Ok::<_, ()>(1).unwrap_unchecked() };
    |                      ^^^^^^^^^^^^^^^^^^^^^^^^^^^^^^^^^
@@ -582,11 +566,7 @@
    |
 
 error: used `unwrap_unchecked()` on `Ok` value
-<<<<<<< HEAD
-  --> $DIR/unnecessary_literal_unwrap.rs:86:22
-=======
   --> $DIR/unnecessary_literal_unwrap.rs:97:22
->>>>>>> d3c5b488
    |
 LL |     let _ = unsafe { Ok::<_, ()>(1).unwrap_unchecked() + *(&1 as *const i32) };
    |                      ^^^^^^^^^^^^^^^^^^^^^^^^^^^^^^^^^
@@ -598,11 +578,7 @@
    |
 
 error: used `unwrap_unchecked()` on `Ok` value
-<<<<<<< HEAD
-  --> $DIR/unnecessary_literal_unwrap.rs:87:22
-=======
   --> $DIR/unnecessary_literal_unwrap.rs:98:22
->>>>>>> d3c5b488
    |
 LL |     let _ = unsafe { Ok::<_, ()>(1).unwrap_unchecked() } + 1;
    |                      ^^^^^^^^^^^^^^^^^^^^^^^^^^^^^^^^^
@@ -614,11 +590,7 @@
    |
 
 error: used `unwrap_err_unchecked()` on `Err` value
-<<<<<<< HEAD
-  --> $DIR/unnecessary_literal_unwrap.rs:88:22
-=======
   --> $DIR/unnecessary_literal_unwrap.rs:99:22
->>>>>>> d3c5b488
    |
 LL |     let _ = unsafe { Err::<(), i32>(123).unwrap_err_unchecked() };
    |                      ^^^^^^^^^^^^^^^^^^^^^^^^^^^^^^^^^^^^^^^^^^
@@ -629,8 +601,4 @@
 LL +     let _ = 123;
    |
 
-<<<<<<< HEAD
-error: aborting due to 43 previous errors
-=======
 error: aborting due to 53 previous errors
->>>>>>> d3c5b488
