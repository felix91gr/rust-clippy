--- conflicted
+++ resolved
@@ -161,8 +161,6 @@
     };
     // dot dot works
     let v = if let Variant::A(.., a) = e() { a } else { return };
-<<<<<<< HEAD
-=======
 
     // () is preserved: a bit of an edge case but make sure it stays around
     let w = if let (Some(v), ()) = (g(), ()) { v } else { return };
@@ -187,7 +185,6 @@
     } else {
         return;
     };
->>>>>>> 9020937b
 }
 
 fn not_fire() {
