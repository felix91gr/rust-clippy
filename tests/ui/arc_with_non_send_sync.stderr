error: usage of an `Arc` that is not `Send` or `Sync`
<<<<<<< HEAD
  --> $DIR/arc_with_non_send_sync.rs:18:13
=======
  --> $DIR/arc_with_non_send_sync.rs:35:13
>>>>>>> d3c5b488
   |
LL |     let _ = Arc::new(RefCell::new(42));
   |             ^^^^^^^^^^^^^^^^^^^^^^^^^^
   |
   = note: the trait `Sync` is not implemented for `RefCell<i32>`
   = note: required for `Arc<RefCell<i32>>` to implement `Send` and `Sync`
   = help: consider using an `Rc` instead or wrapping the inner type with a `Mutex`
   = note: `-D clippy::arc-with-non-send-sync` implied by `-D warnings`

error: usage of an `Arc` that is not `Send` or `Sync`
<<<<<<< HEAD
  --> $DIR/arc_with_non_send_sync.rs:21:13
=======
  --> $DIR/arc_with_non_send_sync.rs:40:13
>>>>>>> d3c5b488
   |
LL |     let _ = Arc::new(mutex.lock().unwrap());
   |             ^^^^^^^^^^^^^^^^^^^^^^^^^^^^^^^
   |
   = note: the trait `Send` is not implemented for `MutexGuard<'_, i32>`
   = note: required for `Arc<MutexGuard<'_, i32>>` to implement `Send` and `Sync`
   = help: consider using an `Rc` instead or wrapping the inner type with a `Mutex`

error: usage of an `Arc` that is not `Send` or `Sync`
<<<<<<< HEAD
  --> $DIR/arc_with_non_send_sync.rs:23:13
=======
  --> $DIR/arc_with_non_send_sync.rs:44:13
>>>>>>> d3c5b488
   |
LL |     let _ = Arc::new(&42 as *const i32);
   |             ^^^^^^^^^^^^^^^^^^^^^^^^^^^
   |
   = note: the trait `Send` is not implemented for `*const i32`
   = note: the trait `Sync` is not implemented for `*const i32`
   = note: required for `Arc<*const i32>` to implement `Send` and `Sync`
   = help: consider using an `Rc` instead or wrapping the inner type with a `Mutex`

error: aborting due to 3 previous errors
<|MERGE_RESOLUTION|>--- conflicted
+++ resolved
@@ -1,9 +1,5 @@
 error: usage of an `Arc` that is not `Send` or `Sync`
-<<<<<<< HEAD
-  --> $DIR/arc_with_non_send_sync.rs:18:13
-=======
   --> $DIR/arc_with_non_send_sync.rs:35:13
->>>>>>> d3c5b488
    |
 LL |     let _ = Arc::new(RefCell::new(42));
    |             ^^^^^^^^^^^^^^^^^^^^^^^^^^
@@ -14,11 +10,7 @@
    = note: `-D clippy::arc-with-non-send-sync` implied by `-D warnings`
 
 error: usage of an `Arc` that is not `Send` or `Sync`
-<<<<<<< HEAD
-  --> $DIR/arc_with_non_send_sync.rs:21:13
-=======
   --> $DIR/arc_with_non_send_sync.rs:40:13
->>>>>>> d3c5b488
    |
 LL |     let _ = Arc::new(mutex.lock().unwrap());
    |             ^^^^^^^^^^^^^^^^^^^^^^^^^^^^^^^
@@ -28,11 +20,7 @@
    = help: consider using an `Rc` instead or wrapping the inner type with a `Mutex`
 
 error: usage of an `Arc` that is not `Send` or `Sync`
-<<<<<<< HEAD
-  --> $DIR/arc_with_non_send_sync.rs:23:13
-=======
   --> $DIR/arc_with_non_send_sync.rs:44:13
->>>>>>> d3c5b488
    |
 LL |     let _ = Arc::new(&42 as *const i32);
    |             ^^^^^^^^^^^^^^^^^^^^^^^^^^^
