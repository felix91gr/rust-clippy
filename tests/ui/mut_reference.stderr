error: the function `takes_an_immutable_reference` doesn't need a mutable reference
<<<<<<< HEAD
  --> $DIR/mut_reference.rs:30:34
=======
  --> $DIR/mut_reference.rs:32:34
>>>>>>> df68b713
   |
LL |     takes_an_immutable_reference(&mut 42);
   |                                  ^^^^^^^
   |
   = note: `-D clippy::unnecessary-mut-passed` implied by `-D warnings`

error: the function `as_ptr` doesn't need a mutable reference
<<<<<<< HEAD
  --> $DIR/mut_reference.rs:32:12
=======
  --> $DIR/mut_reference.rs:36:12
>>>>>>> df68b713
   |
LL |     as_ptr(&mut 42);
   |            ^^^^^^^

error: the method `takes_an_immutable_reference` doesn't need a mutable reference
<<<<<<< HEAD
  --> $DIR/mut_reference.rs:36:44
=======
  --> $DIR/mut_reference.rs:41:44
>>>>>>> df68b713
   |
LL |     my_struct.takes_an_immutable_reference(&mut 42);
   |                                            ^^^^^^^

error: this argument is a mutable reference, but not used mutably
  --> $DIR/mut_reference.rs:24:44
   |
LL |     fn takes_a_mutable_reference(&self, a: &mut i32) {}
   |                                            ^^^^^^^^ help: consider changing to: `&i32`
   |
   = note: `-D clippy::needless-pass-by-ref-mut` implied by `-D warnings`

error: aborting due to 4 previous errors
<|MERGE_RESOLUTION|>--- conflicted
+++ resolved
@@ -1,9 +1,5 @@
 error: the function `takes_an_immutable_reference` doesn't need a mutable reference
-<<<<<<< HEAD
-  --> $DIR/mut_reference.rs:30:34
-=======
   --> $DIR/mut_reference.rs:32:34
->>>>>>> df68b713
    |
 LL |     takes_an_immutable_reference(&mut 42);
    |                                  ^^^^^^^
@@ -11,21 +7,13 @@
    = note: `-D clippy::unnecessary-mut-passed` implied by `-D warnings`
 
 error: the function `as_ptr` doesn't need a mutable reference
-<<<<<<< HEAD
-  --> $DIR/mut_reference.rs:32:12
-=======
   --> $DIR/mut_reference.rs:36:12
->>>>>>> df68b713
    |
 LL |     as_ptr(&mut 42);
    |            ^^^^^^^
 
 error: the method `takes_an_immutable_reference` doesn't need a mutable reference
-<<<<<<< HEAD
-  --> $DIR/mut_reference.rs:36:44
-=======
   --> $DIR/mut_reference.rs:41:44
->>>>>>> df68b713
    |
 LL |     my_struct.takes_an_immutable_reference(&mut 42);
    |                                            ^^^^^^^
