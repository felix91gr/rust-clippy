error: in an `if` condition, avoid complex blocks or closures with blocks; instead, move the block or closure higher and bind it with a `let`
<<<<<<< HEAD
  --> tests/ui/blocks_in_conditions.rs:31:5
=======
  --> tests/ui/blocks_in_conditions.rs:25:5
>>>>>>> 549107db
   |
LL | /     if {
LL | |
LL | |         let x = 3;
LL | |         x == 3
LL | |     } {
   | |_____^
   |
   = note: `-D clippy::blocks-in-conditions` implied by `-D warnings`
   = help: to override `-D warnings` add `#[allow(clippy::blocks_in_conditions)]`
help: try
   |
LL ~     let res = {
LL +
LL +         let x = 3;
LL +         x == 3
LL ~     }; if res {
   |

error: omit braces around single expression condition
<<<<<<< HEAD
  --> tests/ui/blocks_in_conditions.rs:43:8
=======
  --> tests/ui/blocks_in_conditions.rs:37:8
>>>>>>> 549107db
   |
LL |     if { true } { 6 } else { 10 }
   |        ^^^^^^^^ help: try: `true`

error: this boolean expression can be simplified
<<<<<<< HEAD
  --> tests/ui/blocks_in_conditions.rs:49:8
=======
  --> tests/ui/blocks_in_conditions.rs:43:8
>>>>>>> 549107db
   |
LL |     if true && x == 3 { 6 } else { 10 }
   |        ^^^^^^^^^^^^^^ help: try: `x == 3`
   |
   = note: `-D clippy::nonminimal-bool` implied by `-D warnings`
   = help: to override `-D warnings` add `#[allow(clippy::nonminimal_bool)]`

error: aborting due to 3 previous errors
<|MERGE_RESOLUTION|>--- conflicted
+++ resolved
@@ -1,9 +1,5 @@
 error: in an `if` condition, avoid complex blocks or closures with blocks; instead, move the block or closure higher and bind it with a `let`
-<<<<<<< HEAD
-  --> tests/ui/blocks_in_conditions.rs:31:5
-=======
-  --> tests/ui/blocks_in_conditions.rs:25:5
->>>>>>> 549107db
+  --> tests/ui/blocks_in_conditions.rs:30:5
    |
 LL | /     if {
 LL | |
@@ -24,21 +20,13 @@
    |
 
 error: omit braces around single expression condition
-<<<<<<< HEAD
-  --> tests/ui/blocks_in_conditions.rs:43:8
-=======
-  --> tests/ui/blocks_in_conditions.rs:37:8
->>>>>>> 549107db
+  --> tests/ui/blocks_in_conditions.rs:42:8
    |
 LL |     if { true } { 6 } else { 10 }
    |        ^^^^^^^^ help: try: `true`
 
 error: this boolean expression can be simplified
-<<<<<<< HEAD
-  --> tests/ui/blocks_in_conditions.rs:49:8
-=======
-  --> tests/ui/blocks_in_conditions.rs:43:8
->>>>>>> 549107db
+  --> tests/ui/blocks_in_conditions.rs:48:8
    |
 LL |     if true && x == 3 { 6 } else { 10 }
    |        ^^^^^^^^^^^^^^ help: try: `x == 3`
