use crate::clippy_project_root;
use indoc::{formatdoc, writedoc};
use std::fmt::Write as _;
use std::fs::{self, OpenOptions};
use std::io::prelude::*;
use std::io::{self, ErrorKind};
use std::path::{Path, PathBuf};

struct LintData<'a> {
    pass: &'a str,
    name: &'a str,
    category: &'a str,
    ty: Option<&'a str>,
    project_root: PathBuf,
}

trait Context {
    fn context<C: AsRef<str>>(self, text: C) -> Self;
}

impl<T> Context for io::Result<T> {
    fn context<C: AsRef<str>>(self, text: C) -> Self {
        match self {
            Ok(t) => Ok(t),
            Err(e) => {
                let message = format!("{}: {e}", text.as_ref());
                Err(io::Error::new(ErrorKind::Other, message))
            },
        }
    }
}

/// Creates the files required to implement and test a new lint and runs `update_lints`.
///
/// # Errors
///
/// This function errors out if the files couldn't be created or written to.
pub fn create(
    pass: Option<&String>,
    lint_name: Option<&String>,
    category: Option<&str>,
    mut ty: Option<&str>,
    msrv: bool,
) -> io::Result<()> {
    if category == Some("cargo") && ty.is_none() {
        // `cargo` is a special category, these lints should always be in `clippy_lints/src/cargo`
        ty = Some("cargo");
    }

    let lint = LintData {
        pass: pass.map_or("", String::as_str),
        name: lint_name.expect("`name` argument is validated by clap"),
        category: category.expect("`category` argument is validated by clap"),
        ty,
        project_root: clippy_project_root(),
    };

    create_lint(&lint, msrv).context("Unable to create lint implementation")?;
    create_test(&lint).context("Unable to create a test for the new lint")?;

    if lint.ty.is_none() {
        add_lint(&lint, msrv).context("Unable to add lint to clippy_lints/src/lib.rs")?;
    }

    Ok(())
}

fn create_lint(lint: &LintData<'_>, enable_msrv: bool) -> io::Result<()> {
    if let Some(ty) = lint.ty {
        create_lint_for_ty(lint, enable_msrv, ty)
    } else {
        let lint_contents = get_lint_file_contents(lint, enable_msrv);
        let lint_path = format!("clippy_lints/src/{}.rs", lint.name);
        write_file(lint.project_root.join(&lint_path), lint_contents.as_bytes())?;
        println!("Generated lint file: `{lint_path}`");

        Ok(())
    }
}

fn create_test(lint: &LintData<'_>) -> io::Result<()> {
    fn create_project_layout<P: Into<PathBuf>>(lint_name: &str, location: P, case: &str, hint: &str) -> io::Result<()> {
        let mut path = location.into().join(case);
        fs::create_dir(&path)?;
        write_file(path.join("Cargo.toml"), get_manifest_contents(lint_name, hint))?;

        path.push("src");
        fs::create_dir(&path)?;
        let header = format!("// compile-flags: --crate-name={lint_name}");
        write_file(path.join("main.rs"), get_test_file_contents(lint_name, Some(&header)))?;

        Ok(())
    }

    if lint.category == "cargo" {
        let relative_test_dir = format!("tests/ui-cargo/{}", lint.name);
        let test_dir = lint.project_root.join(&relative_test_dir);
        fs::create_dir(&test_dir)?;

        create_project_layout(lint.name, &test_dir, "fail", "Content that triggers the lint goes here")?;
        create_project_layout(lint.name, &test_dir, "pass", "This file should not trigger the lint")?;

        println!("Generated test directories: `{relative_test_dir}/pass`, `{relative_test_dir}/fail`");
    } else {
        let test_path = format!("tests/ui/{}.rs", lint.name);
        let test_contents = get_test_file_contents(lint.name, None);
        write_file(lint.project_root.join(&test_path), test_contents)?;

        println!("Generated test file: `{test_path}`");
    }

    Ok(())
}

fn add_lint(lint: &LintData<'_>, enable_msrv: bool) -> io::Result<()> {
    let path = "clippy_lints/src/lib.rs";
    let mut lib_rs = fs::read_to_string(path).context("reading")?;

    let comment_start = lib_rs.find("// add lints here,").expect("Couldn't find comment");

    let new_lint = if enable_msrv {
        format!(
            "store.register_{lint_pass}_pass(move |{ctor_arg}| Box::new({module_name}::{camel_name}::new(msrv)));\n    ",
            lint_pass = lint.pass,
            ctor_arg = if lint.pass == "late" { "_" } else { "" },
            module_name = lint.name,
            camel_name = to_camel_case(lint.name),
        )
    } else {
        format!(
            "store.register_{lint_pass}_pass(|{ctor_arg}| Box::new({module_name}::{camel_name}));\n    ",
            lint_pass = lint.pass,
            ctor_arg = if lint.pass == "late" { "_" } else { "" },
            module_name = lint.name,
            camel_name = to_camel_case(lint.name),
        )
    };

    lib_rs.insert_str(comment_start, &new_lint);

    fs::write(path, lib_rs).context("writing")
}

fn write_file<P: AsRef<Path>, C: AsRef<[u8]>>(path: P, contents: C) -> io::Result<()> {
    fn inner(path: &Path, contents: &[u8]) -> io::Result<()> {
        OpenOptions::new()
            .write(true)
            .create_new(true)
            .open(path)?
            .write_all(contents)
    }

    inner(path.as_ref(), contents.as_ref()).context(format!("writing to file: {}", path.as_ref().display()))
}

fn to_camel_case(name: &str) -> String {
    name.split('_')
        .map(|s| {
            if s.is_empty() {
                String::new()
            } else {
                [&s[0..1].to_uppercase(), &s[1..]].concat()
            }
        })
        .collect()
}

pub(crate) fn get_stabilization_version() -> String {
    fn parse_manifest(contents: &str) -> Option<String> {
        let version = contents
            .lines()
            .filter_map(|l| l.split_once('='))
            .find_map(|(k, v)| (k.trim() == "version").then(|| v.trim()))?;
        let Some(("0", version)) = version.get(1..version.len() - 1)?.split_once('.') else {
            return None;
        };
        let (minor, patch) = version.split_once('.')?;
        Some(format!(
            "{}.{}.0",
            minor.parse::<u32>().ok()?,
            patch.parse::<u32>().ok()?
        ))
    }
    let contents = fs::read_to_string("Cargo.toml").expect("Unable to read `Cargo.toml`");
    parse_manifest(&contents).expect("Unable to find package version in `Cargo.toml`")
}

fn get_test_file_contents(lint_name: &str, header_commands: Option<&str>) -> String {
<<<<<<< HEAD
    let mut contents = format!(
        indoc! {"
            #![allow(unused)]
            #![warn(clippy::{})]

            fn main() {{
                // test code goes here
            }}
        "},
        lint_name
=======
    let mut contents = formatdoc!(
        r#"
        #![allow(unused)]
        #![warn(clippy::{lint_name})]

        fn main() {{
            // test code goes here
        }}
    "#
>>>>>>> 0f6932a1
    );

    if let Some(header) = header_commands {
        contents = format!("{header}\n{contents}");
    }

    contents
}

fn get_manifest_contents(lint_name: &str, hint: &str) -> String {
    formatdoc!(
        r#"
        # {hint}

        [package]
        name = "{lint_name}"
        version = "0.1.0"
        publish = false

        [workspace]
    "#
    )
}

fn get_lint_file_contents(lint: &LintData<'_>, enable_msrv: bool) -> String {
    let mut result = String::new();

    let (pass_type, pass_lifetimes, pass_import, context_import) = match lint.pass {
        "early" => ("EarlyLintPass", "", "use rustc_ast::ast::*;", "EarlyContext"),
        "late" => ("LateLintPass", "<'_>", "use rustc_hir::*;", "LateContext"),
        _ => {
            unreachable!("`pass_type` should only ever be `early` or `late`!");
        },
    };

    let lint_name = lint.name;
    let category = lint.category;
    let name_camel = to_camel_case(lint.name);
    let name_upper = lint_name.to_uppercase();

    result.push_str(&if enable_msrv {
        formatdoc!(
            r#"
            use clippy_utils::msrvs;
            {pass_import}
            use rustc_lint::{{{context_import}, {pass_type}, LintContext}};
            use rustc_semver::RustcVersion;
            use rustc_session::{{declare_tool_lint, impl_lint_pass}};

        "#
        )
    } else {
        formatdoc!(
            r#"
            {pass_import}
            use rustc_lint::{{{context_import}, {pass_type}}};
            use rustc_session::{{declare_lint_pass, declare_tool_lint}};

        "#
        )
    });

    let _ = write!(result, "{}", get_lint_declaration(&name_upper, category));

    result.push_str(&if enable_msrv {
        formatdoc!(
            r#"
            pub struct {name_camel} {{
                msrv: Option<RustcVersion>,
            }}

            impl {name_camel} {{
                #[must_use]
                pub fn new(msrv: Option<RustcVersion>) -> Self {{
                    Self {{ msrv }}
                }}
            }}

            impl_lint_pass!({name_camel} => [{name_upper}]);

            impl {pass_type}{pass_lifetimes} for {name_camel} {{
                extract_msrv_attr!({context_import});
            }}

            // TODO: Add MSRV level to `clippy_utils/src/msrvs.rs` if needed.
            // TODO: Add MSRV test to `tests/ui/min_rust_version_attr.rs`.
            // TODO: Update msrv config comment in `clippy_lints/src/utils/conf.rs`
        "#
        )
    } else {
        formatdoc!(
            r#"
            declare_lint_pass!({name_camel} => [{name_upper}]);

            impl {pass_type}{pass_lifetimes} for {name_camel} {{}}
        "#
        )
    });

    result
}

fn get_lint_declaration(name_upper: &str, category: &str) -> String {
    formatdoc!(
        r#"
            declare_clippy_lint! {{
                /// ### What it does
                ///
                /// ### Why is this bad?
                ///
                /// ### Example
                /// ```rust
                /// // example code where clippy issues a warning
                /// ```
                /// Use instead:
                /// ```rust
                /// // example code which does not raise clippy warning
                /// ```
                #[clippy::version = "{}"]
                pub {name_upper},
                {category},
                "default lint description"
            }}
        "#,
        get_stabilization_version(),
    )
}

fn create_lint_for_ty(lint: &LintData<'_>, enable_msrv: bool, ty: &str) -> io::Result<()> {
    match ty {
        "cargo" => assert_eq!(
            lint.category, "cargo",
            "Lints of type `cargo` must have the `cargo` category"
        ),
        _ if lint.category == "cargo" => panic!("Lints of category `cargo` must have the `cargo` type"),
        _ => {},
    }

    let ty_dir = lint.project_root.join(format!("clippy_lints/src/{ty}"));
    assert!(
        ty_dir.exists() && ty_dir.is_dir(),
        "Directory `{}` does not exist!",
        ty_dir.display()
    );

    let lint_file_path = ty_dir.join(format!("{}.rs", lint.name));
    assert!(
        !lint_file_path.exists(),
        "File `{}` already exists",
        lint_file_path.display()
    );

    let mod_file_path = ty_dir.join("mod.rs");
    let context_import = setup_mod_file(&mod_file_path, lint)?;

    let name_upper = lint.name.to_uppercase();
    let mut lint_file_contents = String::new();

    if enable_msrv {
        let _ = writedoc!(
            lint_file_contents,
            r#"
                use clippy_utils::{{meets_msrv, msrvs}};
                use rustc_lint::{{{context_import}, LintContext}};
                use rustc_semver::RustcVersion;

                use super::{name_upper};

                // TODO: Adjust the parameters as necessary
                pub(super) fn check(cx: &{context_import}, msrv: Option<RustcVersion>) {{
                    if !meets_msrv(msrv, todo!("Add a new entry in `clippy_utils/src/msrvs`")) {{
                        return;
                    }}
                    todo!();
                }}
           "#,
            context_import = context_import,
            name_upper = name_upper,
        );
    } else {
        let _ = writedoc!(
            lint_file_contents,
            r#"
                use rustc_lint::{{{context_import}, LintContext}};

                use super::{name_upper};

                // TODO: Adjust the parameters as necessary
                pub(super) fn check(cx: &{context_import}) {{
                    todo!();
                }}
           "#,
            context_import = context_import,
            name_upper = name_upper,
        );
    }

    write_file(lint_file_path.as_path(), lint_file_contents)?;
    println!("Generated lint file: `clippy_lints/src/{ty}/{}.rs`", lint.name);
    println!(
        "Be sure to add a call to `{}::check` in `clippy_lints/src/{ty}/mod.rs`!",
        lint.name
    );

    Ok(())
}

#[allow(clippy::too_many_lines)]
fn setup_mod_file(path: &Path, lint: &LintData<'_>) -> io::Result<&'static str> {
    use super::update_lints::{match_tokens, LintDeclSearchResult};
    use rustc_lexer::TokenKind;

    let lint_name_upper = lint.name.to_uppercase();

    let mut file_contents = fs::read_to_string(path)?;
    assert!(
        !file_contents.contains(&lint_name_upper),
        "Lint `{}` already defined in `{}`",
        lint.name,
        path.display()
    );

    let mut offset = 0usize;
    let mut last_decl_curly_offset = None;
    let mut lint_context = None;

    let mut iter = rustc_lexer::tokenize(&file_contents).map(|t| {
        let range = offset..offset + t.len as usize;
        offset = range.end;

        LintDeclSearchResult {
            token_kind: t.kind,
            content: &file_contents[range.clone()],
            range,
        }
    });

    // Find both the last lint declaration (declare_clippy_lint!) and the lint pass impl
    while let Some(LintDeclSearchResult { content, .. }) = iter.find(|result| result.token_kind == TokenKind::Ident) {
        let mut iter = iter
            .by_ref()
            .filter(|t| !matches!(t.token_kind, TokenKind::Whitespace | TokenKind::LineComment { .. }));

        match content {
            "declare_clippy_lint" => {
                // matches `!{`
                match_tokens!(iter, Bang OpenBrace);
                if let Some(LintDeclSearchResult { range, .. }) =
                    iter.find(|result| result.token_kind == TokenKind::CloseBrace)
                {
                    last_decl_curly_offset = Some(range.end);
                }
            },
            "impl" => {
                let mut token = iter.next();
                match token {
                    // matches <'foo>
                    Some(LintDeclSearchResult {
                        token_kind: TokenKind::Lt,
                        ..
                    }) => {
                        match_tokens!(iter, Lifetime { .. } Gt);
                        token = iter.next();
                    },
                    None => break,
                    _ => {},
                }

                if let Some(LintDeclSearchResult {
                    token_kind: TokenKind::Ident,
                    content,
                    ..
                }) = token
                {
                    // Get the appropriate lint context struct
                    lint_context = match content {
                        "LateLintPass" => Some("LateContext"),
                        "EarlyLintPass" => Some("EarlyContext"),
                        _ => continue,
                    };
                }
            },
            _ => {},
        }
    }

    drop(iter);

    let last_decl_curly_offset =
        last_decl_curly_offset.unwrap_or_else(|| panic!("No lint declarations found in `{}`", path.display()));
    let lint_context =
        lint_context.unwrap_or_else(|| panic!("No lint pass implementation found in `{}`", path.display()));

    // Add the lint declaration to `mod.rs`
    file_contents.replace_range(
        // Remove the trailing newline, which should always be present
        last_decl_curly_offset..=last_decl_curly_offset,
        &format!("\n\n{}", get_lint_declaration(&lint_name_upper, lint.category)),
    );

    // Add the lint to `impl_lint_pass`/`declare_lint_pass`
    let impl_lint_pass_start = file_contents.find("impl_lint_pass!").unwrap_or_else(|| {
        file_contents
            .find("declare_lint_pass!")
            .unwrap_or_else(|| panic!("failed to find `impl_lint_pass`/`declare_lint_pass`"))
    });

    let mut arr_start = file_contents[impl_lint_pass_start..].find('[').unwrap_or_else(|| {
        panic!("malformed `impl_lint_pass`/`declare_lint_pass`");
    });

    arr_start += impl_lint_pass_start;

    let mut arr_end = file_contents[arr_start..]
        .find(']')
        .expect("failed to find `impl_lint_pass` terminator");

    arr_end += arr_start;

    let mut arr_content = file_contents[arr_start + 1..arr_end].to_string();
    arr_content.retain(|c| !c.is_whitespace());

    let mut new_arr_content = String::new();
    for ident in arr_content
        .split(',')
        .chain(std::iter::once(&*lint_name_upper))
        .filter(|s| !s.is_empty())
    {
        let _ = write!(new_arr_content, "\n    {ident},");
    }
    new_arr_content.push('\n');

    file_contents.replace_range(arr_start + 1..arr_end, &new_arr_content);

    // Just add the mod declaration at the top, it'll be fixed by rustfmt
    file_contents.insert_str(0, &format!("mod {};\n", &lint.name));

    let mut file = OpenOptions::new()
        .write(true)
        .truncate(true)
        .open(path)
        .context(format!("trying to open: `{}`", path.display()))?;
    file.write_all(file_contents.as_bytes())
        .context(format!("writing to file: `{}`", path.display()))?;

    Ok(lint_context)
}

#[test]
fn test_camel_case() {
    let s = "a_lint";
    let s2 = to_camel_case(s);
    assert_eq!(s2, "ALint");

    let name = "a_really_long_new_lint";
    let name2 = to_camel_case(name);
    assert_eq!(name2, "AReallyLongNewLint");

    let name3 = "lint__name";
    let name4 = to_camel_case(name3);
    assert_eq!(name4, "LintName");
}<|MERGE_RESOLUTION|>--- conflicted
+++ resolved
@@ -186,18 +186,6 @@
 }
 
 fn get_test_file_contents(lint_name: &str, header_commands: Option<&str>) -> String {
-<<<<<<< HEAD
-    let mut contents = format!(
-        indoc! {"
-            #![allow(unused)]
-            #![warn(clippy::{})]
-
-            fn main() {{
-                // test code goes here
-            }}
-        "},
-        lint_name
-=======
     let mut contents = formatdoc!(
         r#"
         #![allow(unused)]
@@ -207,7 +195,6 @@
             // test code goes here
         }}
     "#
->>>>>>> 0f6932a1
     );
 
     if let Some(header) = header_commands {
